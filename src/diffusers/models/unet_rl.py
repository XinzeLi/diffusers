# model adapted from diffuser https://github.com/jannerm/diffuser/blob/main/diffuser/models/temporal.py

import math

import torch
import torch.nn as nn

import einops
from einops.layers.torch import Rearrange


from ..configuration_utils import ConfigMixin
from ..modeling_utils import ModelMixin


class SinusoidalPosEmb(nn.Module):
    def __init__(self, dim):
        super().__init__()
        self.dim = dim

    def forward(self, x):
        device = x.device
        half_dim = self.dim // 2
        emb = math.log(10000) / (half_dim - 1)
        emb = torch.exp(torch.arange(half_dim, device=device) * -emb)
        emb = x[:, None] * emb[None, :]
        emb = torch.cat((emb.sin(), emb.cos()), dim=-1)
        return emb


class Downsample1d(nn.Module):
    def __init__(self, dim):
        super().__init__()
        self.conv = nn.Conv1d(dim, dim, 3, 2, 1)

    def forward(self, x):
        return self.conv(x)


class Upsample1d(nn.Module):
    def __init__(self, dim):
        super().__init__()
        self.conv = nn.ConvTranspose1d(dim, dim, 4, 2, 1)

    def forward(self, x):
        return self.conv(x)


class Conv1dBlock(nn.Module):
    """
    Conv1d --> GroupNorm --> Mish
    """

    def __init__(self, inp_channels, out_channels, kernel_size, n_groups=8):
        super().__init__()

        self.block = nn.Sequential(
            nn.Conv1d(inp_channels, out_channels, kernel_size, padding=kernel_size // 2),
            Rearrange("batch channels horizon -> batch channels 1 horizon"),
            nn.GroupNorm(n_groups, out_channels),
            Rearrange("batch channels 1 horizon -> batch channels horizon"),
            nn.Mish(),
        )

    def forward(self, x):
        return self.block(x)


class ResidualTemporalBlock(nn.Module):
    def __init__(self, inp_channels, out_channels, embed_dim, horizon, kernel_size=5):
        super().__init__()

        self.blocks = nn.ModuleList(
            [
                Conv1dBlock(inp_channels, out_channels, kernel_size),
                Conv1dBlock(out_channels, out_channels, kernel_size),
            ]
        )

        self.time_mlp = nn.Sequential(
            nn.Mish(),
            nn.Linear(embed_dim, out_channels),
            Rearrange("batch t -> batch t 1"),
        )

        self.residual_conv = (
            nn.Conv1d(inp_channels, out_channels, 1) if inp_channels != out_channels else nn.Identity()
        )

    def forward(self, x, t):
        """
        x : [ batch_size x inp_channels x horizon ]
        t : [ batch_size x embed_dim ]
        returns:
        out : [ batch_size x out_channels x horizon ]
        """
        out = self.blocks[0](x) + self.time_mlp(t)
        out = self.blocks[1](out)
        return out + self.residual_conv(x)

<<<<<<< HEAD
class TemporalUNet(ModelMixin, ConfigMixin): #(nn.Module):
=======
>>>>>>> 77aadfee

class TemporalUnet(nn.Module):
    def __init__(
        self,
        horizon,
        transition_dim,
        cond_dim,
        dim=32,
        dim_mults=(1, 2, 4, 8),
    ):
        super().__init__()

        dims = [transition_dim, *map(lambda m: dim * m, dim_mults)]
        in_out = list(zip(dims[:-1], dims[1:]))
<<<<<<< HEAD
        # print(f'[ models/temporal ] Channel dimensions: {in_out}')
=======
        print(f"[ models/temporal ] Channel dimensions: {in_out}")
>>>>>>> 77aadfee

        time_dim = dim
        self.time_mlp = nn.Sequential(
            SinusoidalPosEmb(dim),
            nn.Linear(dim, dim * 4),
            nn.Mish(),
            nn.Linear(dim * 4, dim),
        )

        self.downs = nn.ModuleList([])
        self.ups = nn.ModuleList([])
        num_resolutions = len(in_out)

        print(in_out)
        for ind, (dim_in, dim_out) in enumerate(in_out):
            is_last = ind >= (num_resolutions - 1)

            self.downs.append(
                nn.ModuleList(
                    [
                        ResidualTemporalBlock(dim_in, dim_out, embed_dim=time_dim, horizon=horizon),
                        ResidualTemporalBlock(dim_out, dim_out, embed_dim=time_dim, horizon=horizon),
                        Downsample1d(dim_out) if not is_last else nn.Identity(),
                    ]
                )
            )

            if not is_last:
                horizon = horizon // 2

        mid_dim = dims[-1]
        self.mid_block1 = ResidualTemporalBlock(mid_dim, mid_dim, embed_dim=time_dim, horizon=horizon)
        self.mid_block2 = ResidualTemporalBlock(mid_dim, mid_dim, embed_dim=time_dim, horizon=horizon)

        for ind, (dim_in, dim_out) in enumerate(reversed(in_out[1:])):
            is_last = ind >= (num_resolutions - 1)

            self.ups.append(
                nn.ModuleList(
                    [
                        ResidualTemporalBlock(dim_out * 2, dim_in, embed_dim=time_dim, horizon=horizon),
                        ResidualTemporalBlock(dim_in, dim_in, embed_dim=time_dim, horizon=horizon),
                        Upsample1d(dim_in) if not is_last else nn.Identity(),
                    ]
                )
            )

            if not is_last:
                horizon = horizon * 2

        self.final_conv = nn.Sequential(
            Conv1dBlock(dim, dim, kernel_size=5),
            nn.Conv1d(dim, transition_dim, 1),
        )

    def forward(self, x, cond, time):
        """
        x : [ batch x horizon x transition ]
        """

        x = einops.rearrange(x, "b h t -> b t h")

        t = self.time_mlp(time)
        h = []

        for resnet, resnet2, downsample in self.downs:
            x = resnet(x, t)
            x = resnet2(x, t)
            h.append(x)
            x = downsample(x)

        x = self.mid_block1(x, t)
        x = self.mid_block2(x, t)

        for resnet, resnet2, upsample in self.ups:
            x = torch.cat((x, h.pop()), dim=1)
            x = resnet(x, t)
            x = resnet2(x, t)
            x = upsample(x)

        x = self.final_conv(x)

        x = einops.rearrange(x, "b t h -> b h t")
        return x


class TemporalValue(nn.Module):
    def __init__(
        self,
        horizon,
        transition_dim,
        cond_dim,
        dim=32,
        time_dim=None,
        out_dim=1,
        dim_mults=(1, 2, 4, 8),
    ):
        super().__init__()

        dims = [transition_dim, *map(lambda m: dim * m, dim_mults)]
        in_out = list(zip(dims[:-1], dims[1:]))

        time_dim = time_dim or dim
        self.time_mlp = nn.Sequential(
            SinusoidalPosEmb(dim),
            nn.Linear(dim, dim * 4),
            nn.Mish(),
            nn.Linear(dim * 4, dim),
        )

        self.blocks = nn.ModuleList([])

        print(in_out)
        for dim_in, dim_out in in_out:

            self.blocks.append(
                nn.ModuleList(
                    [
                        ResidualTemporalBlock(dim_in, dim_out, kernel_size=5, embed_dim=time_dim, horizon=horizon),
                        ResidualTemporalBlock(dim_out, dim_out, kernel_size=5, embed_dim=time_dim, horizon=horizon),
                        Downsample1d(dim_out),
                    ]
                )
            )

            horizon = horizon // 2

        fc_dim = dims[-1] * max(horizon, 1)

        self.final_block = nn.Sequential(
            nn.Linear(fc_dim + time_dim, fc_dim // 2),
            nn.Mish(),
            nn.Linear(fc_dim // 2, out_dim),
        )

    def forward(self, x, cond, time, *args):
        """
        x : [ batch x horizon x transition ]
        """

        x = einops.rearrange(x, "b h t -> b t h")

        t = self.time_mlp(time)

        for resnet, resnet2, downsample in self.blocks:
            x = resnet(x, t)
            x = resnet2(x, t)
            x = downsample(x)

        x = x.view(len(x), -1)
        out = self.final_block(torch.cat([x, t], dim=-1))
        return out<|MERGE_RESOLUTION|>--- conflicted
+++ resolved
@@ -98,12 +98,8 @@
         out = self.blocks[1](out)
         return out + self.residual_conv(x)
 
-<<<<<<< HEAD
+
 class TemporalUNet(ModelMixin, ConfigMixin): #(nn.Module):
-=======
->>>>>>> 77aadfee
-
-class TemporalUnet(nn.Module):
     def __init__(
         self,
         horizon,
@@ -116,11 +112,8 @@
 
         dims = [transition_dim, *map(lambda m: dim * m, dim_mults)]
         in_out = list(zip(dims[:-1], dims[1:]))
-<<<<<<< HEAD
         # print(f'[ models/temporal ] Channel dimensions: {in_out}')
-=======
-        print(f"[ models/temporal ] Channel dimensions: {in_out}")
->>>>>>> 77aadfee
+
 
         time_dim = dim
         self.time_mlp = nn.Sequential(
